--- conflicted
+++ resolved
@@ -3,7 +3,6 @@
 var zigAnalysis;
 
 (function () {
-<<<<<<< HEAD
   const domStatus = document.getElementById("status");
   const domSectNav = document.getElementById("sectNav");
   const domListNav = document.getElementById("listNav");
@@ -41,6 +40,7 @@
   const domDeclNoRef = document.getElementById("declNoRef");
   const domSearch = document.getElementById("search");
   const domSectSearchResults = document.getElementById("sectSearchResults");
+  const domSectSearchAllResultsLink = document.getElementById("sectSearchAllResultsLink");
 
   const domListSearchResults = document.getElementById("listSearchResults");
   const domSectSearchNoResults = document.getElementById("sectSearchNoResults");
@@ -51,57 +51,6 @@
   const domHdrName = document.getElementById("hdrName");
   const domHelpModal = document.getElementById("helpModal");
   const domSearchPlaceholder = document.getElementById("searchPlaceholder");
-
-  domSearch.disabled = false;
-=======
-  let domStatus = document.getElementById("status");
-  let domSectNav = document.getElementById("sectNav");
-  let domListNav = document.getElementById("listNav");
-  let domSectMainPkg = document.getElementById("sectMainPkg");
-  let domSectPkgs = document.getElementById("sectPkgs");
-  let domListPkgs = document.getElementById("listPkgs");
-  let domSectTypes = document.getElementById("sectTypes");
-  let domListTypes = document.getElementById("listTypes");
-  let domSectTests = document.getElementById("sectTests");
-  let domListTests = document.getElementById("listTests");
-  let domSectNamespaces = document.getElementById("sectNamespaces");
-  let domListNamespaces = document.getElementById("listNamespaces");
-  let domSectErrSets = document.getElementById("sectErrSets");
-  let domListErrSets = document.getElementById("listErrSets");
-  let domSectFns = document.getElementById("sectFns");
-  let domListFns = document.getElementById("listFns");
-  let domSectFields = document.getElementById("sectFields");
-  let domListFields = document.getElementById("listFields");
-  let domSectGlobalVars = document.getElementById("sectGlobalVars");
-  let domListGlobalVars = document.getElementById("listGlobalVars");
-  let domSectValues = document.getElementById("sectValues");
-  let domListValues = document.getElementById("listValues");
-  let domFnProto = document.getElementById("fnProto");
-  let domFnProtoCode = document.getElementById("fnProtoCode");
-  let domSectParams = document.getElementById("sectParams");
-  let domListParams = document.getElementById("listParams");
-  let domTldDocs = document.getElementById("tldDocs");
-  let domSectFnErrors = document.getElementById("sectFnErrors");
-  let domListFnErrors = document.getElementById("listFnErrors");
-  let domTableFnErrors = document.getElementById("tableFnErrors");
-  let domFnErrorsAnyError = document.getElementById("fnErrorsAnyError");
-  let domFnExamples = document.getElementById("fnExamples");
-  // let domListFnExamples = (document.getElementById("listFnExamples"));
-  let domFnNoExamples = document.getElementById("fnNoExamples");
-  let domDeclNoRef = document.getElementById("declNoRef");
-  let domSearch = document.getElementById("search");
-  let domSectSearchResults = document.getElementById("sectSearchResults");
-  let domSectSearchAllResultsLink = document.getElementById("sectSearchAllResultsLink");
-  
-  let domListSearchResults = document.getElementById("listSearchResults");
-  let domSectSearchNoResults = document.getElementById("sectSearchNoResults");
-  let domSectInfo = document.getElementById("sectInfo");
-  // let domTdTarget = (document.getElementById("tdTarget"));
-  let domPrivDeclsBox = document.getElementById("privDeclsBox");
-  let domTdZigVer = document.getElementById("tdZigVer");
-  let domHdrName = document.getElementById("hdrName");
-  let domHelpModal = document.getElementById("helpDialog");
->>>>>>> 94662591
 
   let searchTimer = null;
   let searchTrimResults = true;
@@ -156,8 +105,8 @@
   // map of decl index to list of comptime fn calls
   // let nodesToCallsMap = indexNodesToCalls();
 
+  domSearch.disabled = false;
   domSearch.addEventListener("keydown", onSearchKeyDown, false);
-<<<<<<< HEAD
   domSearch.addEventListener("focus", ev => {
     domSearchPlaceholder.classList.add("hidden");
   });
@@ -165,7 +114,6 @@
     if (domSearch.value.length == 0)
       domSearchPlaceholder.classList.remove("hidden");
   });
-=======
   domSectSearchAllResultsLink.addEventListener('click', onClickSearchShowAllResults, false);
   function onClickSearchShowAllResults(ev) {
       ev.preventDefault();
@@ -173,8 +121,7 @@
       searchTrimResults = false;
       onHashChange();
   }
-  
->>>>>>> 94662591
+
   domPrivDeclsBox.addEventListener(
     "change",
     function () {
