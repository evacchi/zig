--- conflicted
+++ resolved
@@ -67,22 +67,6 @@
 make install
 ```
 
-<<<<<<< HEAD
-=======
-You will now run into this issue:
-[homebrew and llvm 10 packages in apt.llvm.org are broken with undefined reference to getPollyPluginInfo](https://github.com/ziglang/zig/issues/4799)
-or
-[error: unable to create target: 'Unable to find target for this triple (no targets are registered)'](https://github.com/ziglang/zig/issues/5055),
-in which case try `-DZIG_WORKAROUND_4799=ON`
-
-This has been fixed upstream with LLVM 10.0.1.
-
-Building with LLVM 10.0.1 you might run into this problem:
-`ld: library not found for -llibxml2.tbd`
-[Building with LLVM 10.0.1 installed via Homebrew fails](https://github.com/ziglang/zig/issues/6087),
-in which case you can try `-DZIG_WORKAROUND_6087=ON`.
-
->>>>>>> fe117d99
 ##### Windows
 
 See https://github.com/ziglang/zig/wiki/Building-Zig-on-Windows
